--- conflicted
+++ resolved
@@ -27,6 +27,7 @@
 
 	pb "github.com/golang/protobuf/proto"
 	log "github.com/sirupsen/logrus"
+	"github.com/thunderdb/ThunderDB/common"
 	"github.com/thunderdb/ThunderDB/crypto/asymmetric"
 	"github.com/thunderdb/ThunderDB/crypto/hash"
 	"github.com/thunderdb/ThunderDB/crypto/kms"
@@ -65,24 +66,6 @@
 		return
 	}
 
-<<<<<<< HEAD
-	// Create genesis
-	header := Header{
-		Version: int32(0x01000000),
-		Producer: common.NodeID([]byte{
-			0x0, 0x1, 0x2, 0x3, 0x4, 0x5, 0x6, 0x7, 0x8, 0x9,
-			0xa, 0xb, 0xc, 0xd, 0xe, 0xf, 0x0, 0x1, 0x2, 0x3,
-		}),
-		RootHash:   genesisHash,
-		ParentHash: genesisHash,
-		MerkleRoot: hash.Hash{
-			0xea, 0xf0, 0x2c, 0xa3, 0x48, 0xc5, 0x24, 0xe6,
-			0x39, 0x26, 0x55, 0xba, 0x4d, 0x29, 0x60, 0x3c,
-			0xd1, 0xa7, 0x34, 0x7d, 0x9d, 0x65, 0xcf, 0xe9,
-			0x3c, 0xe1, 0xeb, 0xff, 0xdc, 0xa2, 0x26, 0x94,
-		},
-		Timestamp: time.Now(),
-=======
 	b = &Block{
 		SignedHeader: &SignedHeader{
 			Header: Header{
@@ -95,12 +78,12 @@
 			Signature: nil,
 		},
 		Queries: make([]*Query, rand.Intn(10)+10),
->>>>>>> ebbd2a8d
 	}
 
 	h := hash.Hash{}
 	rand.Read(h[:])
-	copy(b.SignedHeader.Header.Producer[:], h.String())
+
+	b.SignedHeader.Header.Producer = common.NodeID(h.String())
 
 	for i := 0; i < len(b.Queries); i++ {
 		b.Queries[i] = new(Query)
@@ -125,7 +108,7 @@
 		close(nonceCh)
 		// Add public key to KMS
 		id := cpuminer.HashBlock(pub.SerializeCompressed(), nonce.Nonce)
-		copy(b.SignedHeader.Header.Producer[:], id.String())
+		b.SignedHeader.Header.Producer = common.NodeID(id.String())
 		err = kms.SetPublicKey(proto.NodeID(id.String()), nonce.Nonce, pub)
 
 		if err != nil {
