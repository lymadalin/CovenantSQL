/*
 * Copyright 2018 The ThunderDB Authors.
 *
 * Licensed under the Apache License, Version 2.0 (the “License”);
 * you may not use this file except in compliance with the License.
 * You may obtain a copy of the License at
 *
 *    http://www.apache.org/licenses/LICENSE-2.0
 *
 * Unless required by applicable law or agreed to in writing, software
 * distributed under the License is distributed on an “AS IS” BASIS,
 * WITHOUT WARRANTIES OR CONDITIONS OF ANY KIND, either express or implied.
 * See the License for the specific language governing permissions and
 * limitations under the License.
 */

package sqlchain

import (
	bolt "github.com/coreos/bbolt"
	pb "github.com/golang/protobuf/proto"
<<<<<<< HEAD
	"github.com/thunderdb/ThunderDB/crypto/hash"
=======
	log "github.com/sirupsen/logrus"
	"github.com/thunderdb/ThunderDB/crypto/asymmetric"
	"github.com/thunderdb/ThunderDB/crypto/hash"
	"github.com/thunderdb/ThunderDB/crypto/kms"
	"github.com/thunderdb/ThunderDB/proto"
>>>>>>> dd640669
	"github.com/thunderdb/ThunderDB/types"
)

var (
	metaBucket           = [4]byte{0x0, 0x0, 0x0, 0x0}
	metaStateKey         = []byte("thunderdb-state")
	metaBlockIndexBucket = []byte("thunderdb-block-index-bucket")
)

// State represents a snapshot of current best chain.
type State struct {
	node   *blockNode
	Head   hash.Hash
	Height int32
}

func (s *State) marshal() ([]byte, error) {
	return pb.Marshal(&types.State{
		Head:   &types.Hash{Hash: s.Head[:]},
		Height: s.Height,
	})
}

func (s *State) unmarshal(buffer []byte) (err error) {
	pbState := &types.State{}
	err = pb.Unmarshal(buffer, pbState)

	if err != nil {
		return err
	}

	if len(pbState.GetHead().Hash) != hash.HashSize {
		return ErrFieldLength
	}

	s.node = nil
	copy(s.Head[:], pbState.GetHead().Hash)
	s.Height = pbState.Height

	return err
}

// Chain represents a sql-chain.
type Chain struct {
	cfg          *Config
	db           *bolt.DB
	index        *blockIndex
	pendingBlock *Block
	state        *State
}

// NewChain creates a new sql-chain struct.
func NewChain(cfg *Config) (chain *Chain, err error) {
	err = cfg.Genesis.VerifyAsGenesis()

	if err != nil {
		return
	}

	// Open DB file
	db, err := bolt.Open(cfg.DataDir, 0600, nil)

	if err != nil {
		return
	}

	// Create buckets for chain meta
	err = db.Update(func(tx *bolt.Tx) (err error) {
		bucket, err := tx.CreateBucketIfNotExists(metaBucket[:])

		if err != nil {
			return
		}

		_, err = bucket.CreateBucketIfNotExists(metaBlockIndexBucket)
		return
	})

	if err != nil {
		return
	}

	// Create chain state
	chain = &Chain{
		cfg:          cfg,
		db:           db,
		index:        newBlockIndex(cfg),
		pendingBlock: &Block{},
		state: &State{
			node:   nil,
			Head:   cfg.Genesis.SignedHeader.RootHash,
			Height: -1,
		},
	}

	err = chain.PushBlock(cfg.Genesis.SignedHeader)

	if err != nil {
		return nil, err
	}

	return
}

<<<<<<< HEAD
=======
func verifyGenesis(b *Block) (err error) {
	if b == nil || b.SignedHeader == nil {
		return errors.New("verify genesis: nil value")
	}

	// Assume that we can fetch public key from kms after initialization.
	pk, err := kms.GetPublicKey(proto.NodeID(b.SignedHeader.Header.Producer[:]))

	if err != nil {
		return
	}

	// TODO(leventeliu): use an unifield PublicKey type through this project.
	if !reflect.DeepEqual((*asymmetric.PublicKey)(pk), b.SignedHeader.Signee) {
		return errors.New("verify genesis: node id public key not match")
	}

	return b.VerifyHeader()
}

func verifyGenesisHeader(sh *SignedHeader) (err error) {
	if sh == nil {
		return errors.New("verify genesis header: nil value")
	}

	log.Debugf("verify genesis header: producer = %s, root = %s, parent = %s, merkle = %s,"+
		" block = %s",
		string(sh.Producer[:]),
		sh.RootHash.String(),
		sh.ParentHash.String(),
		sh.MerkleRoot.String(),
		sh.BlockHash.String(),
	)

	// Assume that we can fetch public key from kms after initialization.
	pk, err := kms.GetPublicKey(proto.NodeID(sh.Header.Producer[:]))

	if err != nil {
		return
	}

	// TODO(leventeliu): use an unifield PublicKey type through this project.
	if !reflect.DeepEqual((*asymmetric.PublicKey)(pk), sh.Signee) {
		return errors.New("verify genesis header: node id public key not match")
	}

	return sh.Verify()
}

func blockIndexKey(blockHash *hash.Hash, height uint32) []byte {
	indexKey := make([]byte, hash.HashSize+4)
	binary.BigEndian.PutUint32(indexKey[0:4], height)
	copy(indexKey[4:hash.HashSize], blockHash[:])
	return indexKey
}

>>>>>>> dd640669
// LoadChain loads the chain state from the specified database and rebuilds a memory index.
func LoadChain(cfg *Config) (chain *Chain, err error) {
	// Open DB file
	db, err := bolt.Open(cfg.DataDir, 0600, nil)

	if err != nil {
		return
	}

	// Create chain state
	chain = &Chain{
		cfg:          cfg,
		db:           db,
		index:        newBlockIndex(cfg),
		pendingBlock: &Block{},
		state:        &State{},
	}

	err = chain.db.View(func(tx *bolt.Tx) (err error) {
		// Read state struct
		bucket := tx.Bucket(metaBucket[:])
		err = chain.state.unmarshal(bucket.Get(metaStateKey))

		if err != nil {
			return err
		}

		// Rebuild memory index
		blockCount := int32(0)
		bi := bucket.Bucket(metaBlockIndexBucket)
		cursor := bi.Cursor()

		for k, _ := cursor.First(); k != nil; k, _ = cursor.Next() {
			blockCount++
		}

		lastNode := (*blockNode)(nil)
		index := int32(0)
		nodes := make([]blockNode, blockCount)
		cursor = bi.Cursor()

		for k, v := cursor.First(); k != nil; k, v = cursor.Next() {
			header := &SignedHeader{}
			err = header.unmarshal(v)

			if err != nil {
				return err
			}

			parent := (*blockNode)(nil)

			if lastNode == nil {
				if err = header.VerifyAsGenesis(); err != nil {
					return
				}
			} else if header.ParentHash == lastNode.hash {
				if err = header.Verify(); err != nil {
					return
				}

				parent = lastNode
			} else {
				parent = chain.index.LookupNode(&header.ParentHash)

				if parent == nil {
					return ErrParentNotFound
				}
			}

			nodes[index].initBlockNode(header, parent)
			lastNode = &nodes[index]
			index++
		}

		return nil
	})

	if err != nil {
		return nil, err
	}

	return
}

// PushBlock pushes the signed block header to extend the current main chain.
func (c *Chain) PushBlock(block *SignedHeader) (err error) {
	// Pushed block must extend the best chain
	if block.Header.ParentHash != hash.Hash(c.state.Head) {
		return ErrInvalidBlock
	}

	// Update best state
	c.state.node = newBlockNode(block, c.state.node)
	c.state.Head = [32]byte(block.BlockHash)
	c.state.Height++

	// Update index
	c.index.AddBlock(c.state.node)

	// Write to db
	return c.db.Update(func(tx *bolt.Tx) (err error) {
		buffer, err := block.marshal()

		if err != nil {
			return err
		}

		key := c.state.node.indexKey()
		err = tx.Bucket(metaBucket[:]).Bucket(metaBlockIndexBucket).Put(key, buffer)

		if err != nil {
			return err
		}

		buffer, err = c.state.marshal()

		if err != nil {
			return err
		}

		err = tx.Bucket(metaBucket[:]).Put(metaStateKey, buffer)

		return
	})
}<|MERGE_RESOLUTION|>--- conflicted
+++ resolved
@@ -17,17 +17,11 @@
 package sqlchain
 
 import (
+	"encoding/binary"
+
 	bolt "github.com/coreos/bbolt"
 	pb "github.com/golang/protobuf/proto"
-<<<<<<< HEAD
 	"github.com/thunderdb/ThunderDB/crypto/hash"
-=======
-	log "github.com/sirupsen/logrus"
-	"github.com/thunderdb/ThunderDB/crypto/asymmetric"
-	"github.com/thunderdb/ThunderDB/crypto/hash"
-	"github.com/thunderdb/ThunderDB/crypto/kms"
-	"github.com/thunderdb/ThunderDB/proto"
->>>>>>> dd640669
 	"github.com/thunderdb/ThunderDB/types"
 )
 
@@ -132,57 +126,6 @@
 	return
 }
 
-<<<<<<< HEAD
-=======
-func verifyGenesis(b *Block) (err error) {
-	if b == nil || b.SignedHeader == nil {
-		return errors.New("verify genesis: nil value")
-	}
-
-	// Assume that we can fetch public key from kms after initialization.
-	pk, err := kms.GetPublicKey(proto.NodeID(b.SignedHeader.Header.Producer[:]))
-
-	if err != nil {
-		return
-	}
-
-	// TODO(leventeliu): use an unifield PublicKey type through this project.
-	if !reflect.DeepEqual((*asymmetric.PublicKey)(pk), b.SignedHeader.Signee) {
-		return errors.New("verify genesis: node id public key not match")
-	}
-
-	return b.VerifyHeader()
-}
-
-func verifyGenesisHeader(sh *SignedHeader) (err error) {
-	if sh == nil {
-		return errors.New("verify genesis header: nil value")
-	}
-
-	log.Debugf("verify genesis header: producer = %s, root = %s, parent = %s, merkle = %s,"+
-		" block = %s",
-		string(sh.Producer[:]),
-		sh.RootHash.String(),
-		sh.ParentHash.String(),
-		sh.MerkleRoot.String(),
-		sh.BlockHash.String(),
-	)
-
-	// Assume that we can fetch public key from kms after initialization.
-	pk, err := kms.GetPublicKey(proto.NodeID(sh.Header.Producer[:]))
-
-	if err != nil {
-		return
-	}
-
-	// TODO(leventeliu): use an unifield PublicKey type through this project.
-	if !reflect.DeepEqual((*asymmetric.PublicKey)(pk), sh.Signee) {
-		return errors.New("verify genesis header: node id public key not match")
-	}
-
-	return sh.Verify()
-}
-
 func blockIndexKey(blockHash *hash.Hash, height uint32) []byte {
 	indexKey := make([]byte, hash.HashSize+4)
 	binary.BigEndian.PutUint32(indexKey[0:4], height)
@@ -190,7 +133,6 @@
 	return indexKey
 }
 
->>>>>>> dd640669
 // LoadChain loads the chain state from the specified database and rebuilds a memory index.
 func LoadChain(cfg *Config) (chain *Chain, err error) {
 	// Open DB file
