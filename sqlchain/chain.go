--- conflicted
+++ resolved
@@ -489,28 +489,7 @@
 		return
 	}
 
-<<<<<<< HEAD
 	tdbKey := utils.ConcatAll(metaAckIndex[:], k, ack.HeaderHash[:])
-=======
-	return c.db.Update(func(tx *bolt.Tx) (err error) {
-		_, err = ensureHeight(tx, k)
-		if err != nil {
-			return
-		}
-
-		ldbKey := make([]byte, 0, len(metaAckIndexBucket)+len(k)+hash.HashSize)
-		ldbKey = append(append(append(ldbKey, metaAckIndexBucket[:]...), k...), ack.HeaderHash[:]...)
-		err = c.ldb.Put(ldbKey, enc.Bytes(), nil)
-		if err != nil {
-			err = errors.Wrapf(err, "put %s %d %s", string(metaAckIndexBucket[:]), h, ack.HeaderHash)
-			return
-		}
-
-		// Always put memory changes which will not be affected by rollback after DB operations
-		if err = c.qi.addAck(h, ack); err != nil {
-			return
-		}
->>>>>>> 7e5d426e
 
 	if err = c.tdb.Put(tdbKey, enc.Bytes(), nil); err != nil {
 		err = errors.Wrapf(err, "put response %d %s", h, ack.HeaderHash.String())
