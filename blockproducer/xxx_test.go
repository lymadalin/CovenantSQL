--- conflicted
+++ resolved
@@ -17,13 +17,8 @@
 package blockproducer
 
 import (
-	"io/ioutil"
 	"math/rand"
 	"os"
-<<<<<<< HEAD
-	"path"
-=======
->>>>>>> d297cf4a
 	"sync"
 	"testing"
 	"time"
@@ -245,11 +240,7 @@
 	}
 
 	tc := &types.TxContent{
-<<<<<<< HEAD
 		SequenceID:      rand.Uint32(),
-=======
-		SequenceID:      rand.Uint64(),
->>>>>>> d297cf4a
 		BillingRequest:  *req,
 		BillingResponse: *resp,
 		Receivers:       receivers,
@@ -284,11 +275,7 @@
 	return txBilling, nil
 }
 
-<<<<<<< HEAD
 func generateRandomTxBillingWithSeqID(seqID uint32) (*types.TxBilling, error) {
-=======
-func generateRandomTxBillingWithSeqID(seqID uint64) (*types.TxBilling, error) {
->>>>>>> d297cf4a
 	txContent, err := generateRandomTxContent()
 	txContent.SequenceID = seqID
 	if err != nil {
@@ -324,11 +311,7 @@
 		gasAmount[i] = &proto.AddrAndGas{
 			AccountAddress: proto.AccountAddress(generateRandomHash()),
 			RawNodeID:      proto.RawNodeID{Hash: generateRandomHash()},
-<<<<<<< HEAD
 			GasAmount:      rand.Uint64(),
-=======
-			GasAmount:      rand.Uint32(),
->>>>>>> d297cf4a
 		}
 	}
 
@@ -462,54 +445,6 @@
 	rand.Seed(time.Now().UnixNano())
 	rand.Read(genesisHash[:])
 
-<<<<<<< HEAD
-	// Create temp dir
-	var err error
-	testDataDir, err = ioutil.TempDir("", "thunderdb")
-
-	if err != nil {
-		panic(err)
-	}
-
-	testPubKeysFile = path.Join(testDataDir, "pub")
-	testPrivKeyFile = path.Join(testDataDir, "priv")
-
-	// Setup public key store
-	if err = kms.InitPublicKeyStore(testPubKeysFile, nil); err != nil {
-		panic(err)
-	}
-
-	// Setup local key store
-	kms.Unittest = true
-	testPrivKey, testPubKey, err = asymmetric.GenSecp256k1KeyPair()
-
-	if err != nil {
-		panic(err)
-	}
-
-	kms.SetLocalKeyPair(testPrivKey, testPubKey)
-
-	if err = kms.SavePrivateKey(testPrivKeyFile, testPrivKey, testMasterKey); err != nil {
-		panic(err)
-	}
-
-	// Setup local key store
-	// kms.Unittest = true
-	// testPrivKey, err = kms.GetLocalPrivateKey()
-	// if err != nil {
-	// 	panic(err)
-	// }
-	// testPubKey, err = kms.GetLocalPublicKey()
-	// if err != nil {
-	// 	panic(err)
-	// }
-
-	// if err = kms.SavePrivateKey(testPrivKeyFile, testPrivKey, testMasterKey); err != nil {
-	// 	panic(err)
-	// }
-
-=======
->>>>>>> d297cf4a
 	// Setup logging
 	log.SetOutput(os.Stdout)
 	log.SetLevel(log.DebugLevel)
